--- conflicted
+++ resolved
@@ -19,15 +19,10 @@
         copy_part_size_bytes: 50000000,
         copied_object_permissions: 'copied_object_permissions',
         expiration_period: 100000,
-<<<<<<< HEAD
-        server_side_encryption: 'AES256'
-    },
-    partial_request_options: { // no copy_part_size_bytes, no copied_object_permissions, no expiration_period, no server_side_encryption
-=======
+        server_side_encryption: 'AES256',
         content_type: 'application/json'
     },
-    partial_request_options: { // no copy_part_size_bytes, no copied_object_permissions, no expiration_period, no content_type
->>>>>>> 2f6900a7
+    partial_request_options: { // no copy_part_size_bytes, no copied_object_permissions, no expiration_period,  no server_side_encryption, no content_type
         source_bucket: 'source_bucket',
         object_key: 'object_key',
         destination_bucket: 'destination_bucket',
@@ -39,11 +34,8 @@
         Key: 'copied_object_name',
         ACL: 'copied_object_permissions',
         Expires: 100000,
-<<<<<<< HEAD
-        ServerSideEncryption: 'AES256'
-=======
+        ServerSideEncryption: 'AES256',
         ContentType: 'application/json'
->>>>>>> 2f6900a7
     },
     expected_uploadPartCopy_firstCallArgs: {
         Bucket: 'destination_bucket',
