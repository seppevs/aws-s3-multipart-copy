--- conflicted
+++ resolved
@@ -1,6 +1,7 @@
 'use strict';
 
 const _ = require('lodash');
+const path = require('path');
 
 const DEFAULT_COPY_PART_SIZE_BYTES = 50000000; // 50 MB in bytes
 const DEFAULT_COPIED_OBJECT_PERMISSIONS = 'private';
@@ -28,13 +29,8 @@
  * (note that copy_part_size_bytes, copied_object_permissions, expiration_period are optional and will be assigned with default values if not given)
  * @param {*} request_context optional parameter for logging purposes
  */
-<<<<<<< HEAD
-const copyObjectMultipart = async function ({ source_bucket, object_key, destination_bucket, copied_object_name, object_size, copy_part_size_bytes, copied_object_permissions, expiration_period, server_side_encryption }, request_context) {
-    const upload_id = await initiateMultipartCopy(destination_bucket, copied_object_name, copied_object_permissions, expiration_period, request_context, server_side_encryption);
-=======
-const copyObjectMultipart = async function ({ source_bucket, object_key, destination_bucket, copied_object_name, object_size, copy_part_size_bytes, copied_object_permissions, expiration_period, content_type }, request_context) {
-    const upload_id = await initiateMultipartCopy(destination_bucket, copied_object_name, copied_object_permissions, expiration_period, content_type, request_context);
->>>>>>> 2f6900a7
+const copyObjectMultipart = async function ({ source_bucket, object_key, destination_bucket, copied_object_name, object_size, copy_part_size_bytes, copied_object_permissions, expiration_period, server_side_encryption, content_type }, request_context) {
+    const upload_id = await initiateMultipartCopy(destination_bucket, copied_object_name, copied_object_permissions, expiration_period, request_context, server_side_encryption, content_type);
     const partitionsRangeArray = calculatePartitionsRangeArray(object_size, copy_part_size_bytes);
     const copyPartFunctionsArray = [];
 
@@ -54,22 +50,15 @@
         });
 };
 
-<<<<<<< HEAD
-function initiateMultipartCopy(destination_bucket, copied_object_name, copied_object_permissions, expiration_period, request_context, server_side_encryption) {
-=======
-function initiateMultipartCopy(destination_bucket, copied_object_name, copied_object_permissions, expiration_period, content_type, request_context) {
->>>>>>> 2f6900a7
+function initiateMultipartCopy(destination_bucket, copied_object_name, copied_object_permissions, expiration_period, request_context, server_side_encryption, content_type) {
     const params = {
         Bucket: destination_bucket,
         Key: copied_object_name,
-        ACL: copied_object_permissions || DEFAULT_COPIED_OBJECT_PERMISSIONS,
+        ACL: copied_object_permissions || DEFAULT_COPIED_OBJECT_PERMISSIONS
     };
     expiration_period ? params.Expires = expiration_period : null;
-<<<<<<< HEAD
+    content_type ? params.ContentType = content_type : null;
     server_side_encryption ? params.ServerSideEncryption = server_side_encryption : null;
-=======
-    content_type ? params.ContentType = content_type : null;
->>>>>>> 2f6900a7
 
     return s3.createMultipartUpload(params).promise()
         .then((result) => {
@@ -83,7 +72,7 @@
 }
 
 function copyPart(source_bucket, destination_bucket, part_number, object_key, partition_range, copied_object_name, upload_id) {
-    const encodedSourceKey = encodeURIComponent(`${source_bucket}/${object_key}`);
+    const encodedSourceKey = encodeURIComponent(path.join(source_bucket, object_key));
     const params = {
         Bucket: destination_bucket,
         CopySource: encodedSourceKey,
